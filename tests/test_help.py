--- conflicted
+++ resolved
@@ -153,11 +153,7 @@
         ('-q, --quiet', 'Only show warnings and errors, not progress.'),
     ]
 
-<<<<<<< HEAD
-    with patch('charmcraft.helptexts.SUMMARY', fake_summary):
-=======
     with patch('charmcraft.helptexts.GENERAL_SUMMARY', fake_summary):
->>>>>>> 81cc763f
         text = get_detailed_help(command_groups, global_options)
 
     expected = textwrap.dedent("""\
@@ -316,7 +312,6 @@
 
         For a summary of all commands, run 'charmcraft help --all'.
     """)
-<<<<<<< HEAD
     assert text == expected
 
 
@@ -549,7 +544,4 @@
 
     # check the result of the full help builder is what is shown
     assert error.argsparsing
-    assert str(error) == "test help"
-=======
-    assert text == expected
->>>>>>> 81cc763f
+    assert str(error) == "test help"